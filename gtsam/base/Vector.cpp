--- conflicted
+++ resolved
@@ -220,11 +220,7 @@
       // Basically, instead of doing a normal QR step with the weighted
       // pseudoinverse, we enforce the constraint by turning
       // ax + AS = b into x + (A/a)S = b/a, for the first row where a!=0
-<<<<<<< HEAD
-      pseudo = delta(m, i, 1 / a[i]);
-=======
       pseudo = Vector::Unit(m,i)*(1.0/a[i]);
->>>>>>> 8c931f28
       return inf;
     }
   }
