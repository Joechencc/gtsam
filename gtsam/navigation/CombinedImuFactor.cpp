--- conflicted
+++ resolved
@@ -252,47 +252,8 @@
   os << "  noise model sigmas: " << f.noiseModel_->sigmas().transpose();
   return os;
 }
-<<<<<<< HEAD
-
-//------------------------------------------------------------------------------
-#ifdef GTSAM_ALLOW_DEPRECATED_SINCE_V4
-CombinedImuFactor::CombinedImuFactor(
-    Key pose_i, Key vel_i, Key pose_j, Key vel_j, Key bias_i, Key bias_j,
-    const CombinedPreintegratedMeasurements& pim, const Vector3& n_gravity,
-    const Vector3& omegaCoriolis, const boost::optional<Pose3>& body_P_sensor,
-    const bool use2ndOrderCoriolis)
-: Base(noiseModel::Gaussian::Covariance(pim.preintMeasCov_), pose_i, vel_i,
-    pose_j, vel_j, bias_i, bias_j),
-_PIM_(pim) {
-  using P = CombinedPreintegratedMeasurements::Params;
-  auto p = boost::allocate_shared<P>(Eigen::aligned_allocator<P>(), pim.p());
-  p->n_gravity = n_gravity;
-  p->omegaCoriolis = omegaCoriolis;
-  p->body_P_sensor = body_P_sensor;
-  p->use2ndOrderCoriolis = use2ndOrderCoriolis;
-  _PIM_.p_ = p;
-}
-
-void CombinedImuFactor::Predict(const Pose3& pose_i, const Vector3& vel_i,
-    Pose3& pose_j, Vector3& vel_j,
-    const imuBias::ConstantBias& bias_i,
-    CombinedPreintegratedMeasurements& pim,
-    const Vector3& n_gravity,
-    const Vector3& omegaCoriolis,
-    const bool use2ndOrderCoriolis) {
-  // use deprecated predict
-  PoseVelocityBias pvb = pim.predict(pose_i, vel_i, bias_i, n_gravity,
-      omegaCoriolis, use2ndOrderCoriolis);
-  pose_j = pvb.pose;
-  vel_j = pvb.velocity;
-}
-#endif
-
-} /// namespace gtsam
-=======
 }
  /// namespace gtsam
 
 /// Boost serialization export definition for derived class
 BOOST_CLASS_EXPORT_IMPLEMENT(gtsam::PreintegrationCombinedParams);
->>>>>>> 269dea3a
