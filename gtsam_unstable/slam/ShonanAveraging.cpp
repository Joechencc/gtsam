--- conflicted
+++ resolved
@@ -537,25 +537,6 @@
 }
 
 /* ************************************************************************* */
-<<<<<<< HEAD
-Values ShonanAveraging::initializeWithDescent(size_t p, const Values& values, const Vector& minEigenVector) const {
-    Values newValues = initializeRandomlyAt(p + 1);
-    const size_t dN = minEigenVector.size(); 
-    const size_t dim = dN / nrPoses();
-    const size_t d = (p + 1) * p;
-    // static std::uniform_real_distribution<double> randomAngle(-M_PI / 100, M_PI / 100);
-    // std::mt19937 rng; 
-    // values.print();
-    for (size_t j = 0; j < nrPoses(); j++){
-        Vector xi(d);
-        xi.block(0, 0, dim, 0) = minEigenVector.block(j, 0, j+dim, 0);
-        // for (size_t i = 0; i < d; i++){
-        //     xi(i) =
-        //         (i < dim) ?  minEigenVector(j*dim + i) : randomAngle(rng);
-        // }
-        cout << "xi size" << xi.size() << endl;
-        newValues.update(j, values.at<SOn>(j) * SOn::Retract(xi) );
-=======
 Values ShonanAveraging::initializeWithDescent(
     size_t p, const Values& values, const Vector& minEigenVector) const {
   Values newValues = initializeRandomlyAt(p + 1);
@@ -570,7 +551,6 @@
     Vector xi(d);
     for (size_t i = 0; i < d; i++) {
       xi(i) = (i < dim) ? minEigenVector(j * dim + i) : randomAngle(rng);
->>>>>>> 621cad35
     }
     newValues.update(j, values.at<SOn>(j) * SOn::Retract(xi));
   }
